# ALS-Capstone

<<<<<<< HEAD
1. Kunal Bahl
2. Deyan Saleem
3. Ishaan Shah
4. Ali Nilforoush
=======
This will be a guide to understanding the GitHub Repository for the Enahcaned ALS Captsone BME Project as it was completed
during the 2024-2025 UVA Academic Year. This Capstone project ended production in May 2025.

In this Repository there should be Three Folders:

- ARDUINO CODE
- FINAL DESIGN
- PREVIOUS WORK


# Project Overview

In its simplest terms, this project aims to train a binary classifier (the .h5 file) (that is a machine learning algorithm that is
tasked with making two decisions) to determine if the video it is recieving contains an eye that in OPEN or CLOSED. This
binary classifier is trained on Black and White Open/Closed eye data and then later supplemented w/ eye images from our 
very own Capstone team.

# ARDUINO CODE:

This folder houses the ARDUINO_CODE_COMMENTED file which has the Ardunio Code we used for this project.
To upload this code into your arduino, you will need to use Arduino IDE (or somthing similar) AND install all libraries/dependencies.


After all pre-requisites are meet, the code should upload into the Arduino (via a USB) without issue.


### What Arduino Product did we use?

> We used an Arducam Mini 2MP Plus - OV2640 SPI Camera Module for Arduino UNO Mega2560 Board & Raspberry Pi Pico. There is a 
> good amount of documentation online for this model (and its setup).


# FINAL DESIGN:




This folder essentially has three files:

### CNN_noEAR_finetuned.py & CNN_noEAR.py

> Both of these files do virtually the same thing: Train the model (the file that has .h5).
> 
>So, what is the difference?
> 
> CNN_noEAR.py trains a .h5 model based off of the dataset_B_Eye_Images (Black and White Training Images)
> 
> Then CNN_noEAR_finetuned.py utilizes a process called transfer learning to retrain the existing model with images of 
> me actually wearing the BiPAP mask (found in dataset_occluded_eyes folder).
> 
> The distnction between the two .py files was done as a result of the data collection during the 
> semester being stunted by IRB denial (DO IRB EARLY!!!!). However, truthfully there is no need to
> have two separate .py files to train the .h5 model. I would reccomend to simply have one large dataset and have one .py 
> file that trains on the big dataset (that is essentially what we did here, but instead of training once on a bigger dataset
> we trained twice on two smaller ones).


### CNN_live_noEAR.py

> This file will interface with the Ardduino's live camera feed and then process the video stream
searching for VBPs (blinks that are longer than 3 seconds).
> 
> This is the file that (in theory), the end user would be benefitting from b/c it counts their VBPs.


### blink_detection_model.h5 & blink_detection_model.h5
> These files are the TRAINED MODELS (they are what CNN_live_noEAR.py will refer to in order to determine if a VBP occured).
> 
> The reason for there being two of them is the same as above:
> 
>blink_detection_model.h5 was trained on the black and white images in (dataset_B_Eye_Images)
> 
> blink_detection_model.h5 was trained using blink_detection_model.h5 AND new data from dataset_occluded_eyes. This model
> for all purposes is the model that should be feed into CNN_live_noEAR.py
> 
> Echoing a reccomendation from above, simply train once so that you only have one .h5 to work about.


This folder also has two subfolders that contain the data used to train the model.

### dataset_B_Eye_Images
> This dataset contains black and white images and was used to train a Binary Classifier (Eye == OPEN / CLOSED) to detect
> if the displayed eye was open or closed

### dataset_occluded_eyes
> This dataset contains images of me wearing the mask and was used to bolster the model trained from Black and White Images
> to 
>1. Have more data to train off of 
>2. Have a dataset that included the BiPAP mask and its potential occlusion of the eye.


# PREVIOUS WORK

If you have been wondering: "Why do the other files have 'noEAR' as a part of their name?" This folder is the reason why!

At the beginning of the semester our plan was to design the model to work on the basis of a Eye Aspect Ratio (EAR) threshold.
This idea (and the code for this folder) was heavily inspired by the work of "Adjusting eye aspect ratio for strong eye 
blink detection based on facial landmarks" (Dewi et al. 2022) [https://pmc.ncbi.nlm.nih.gov/articles/PMC9044337/].

However, we could not get a model to accurate predict the landmarks around the eyes that we wanted in time, so we pivoted to 
the Binary Classifying design that is present in the FINAL DESIGN.

This folder is a bit messy, but this was done in order to preserve as much material in the event that future developments wanted to be made.

### Synthetic_Training_Images
> There are like 34k files in this folder and as such it cannot be easily downloaded or uploaded.
> 
> The purpose of folder is to provide synthetic, randomized images of the eye region that have important landmarks (to
> be used to calculated EAR prelabelled.)
> 
> If your team wants to pursue something like this,  you can
> or generate your own (https://www.cl.cam.ac.uk/research/rainbow/projects/unityeyes/tutorial.html)


### test_imgs
> These are just a subset of Synthetic Training Images made for ease of testing


### CNN2_live_detection.py
> This file is essentially the same as CNN_live_noEAR.py except instead of predicting based off [Open/Closed],
> it predicts based off whether the EAR passes a certain threshold (it is more sensitive, but could provide more nuance to the design).
> 
> DOES NOT WORK


### CNN_eye_landmarks.py
> Once again is analogous to CNN_noEAR_finetuned.py & CNN_noEAR.py except it trains a .pth model based off of landmark detection.
> 
> DOES NOT FULLY WORK


### shape_predictor_68_face_landmarks.dat
> This file was NOT made by this capstone team. It comes from the work of Dewi et al. (2022) and contains a model for
> the detection of a FULL FACE



# IMPROVEMENTS
> * IRB SUBMISSION: This cannot be stressed enough, do not slack on IRB. During my semester my team (and a lot of my friends teams)
> were unable to do major parts of our projects because we did not get the IRB done in time. UVA has IRB Office Hours
> and we have provided our IRB materials to you. PLEASE be on top of and proactive about IRB.
> -------------
> * HARDWARE: The camera that we used for our project had a servicable fram rate (~10 frames per second); however, this 
> number should be improved to see a signficantly improved product. The camera we used also had visual issues occasionally
> were the screen would freeze or become polluted by colors (like TV static). Our estimation was due to cheap hardware 
> and unstable connection. Get a better camera!!
> ------------
> * SOFTWARE: The software we have provided here should be a good building off point. Whether you decide to continue 
> with the binary classifier or go forth with the EAR Threshold (both have merit in my opinion) is up to you.
> However, improvements should be made to the training process + dataset and bugs within the hardware interface / general
> bugs worked out.


Everything here is, of course, a suggestion and whatever I hope that there is something in here that is benefical to your
capstone group. Good Luck!
>>>>>>> 0f6c3d06
<|MERGE_RESOLUTION|>--- conflicted
+++ resolved
@@ -1,11 +1,5 @@
 # ALS-Capstone
 
-<<<<<<< HEAD
-1. Kunal Bahl
-2. Deyan Saleem
-3. Ishaan Shah
-4. Ali Nilforoush
-=======
 This will be a guide to understanding the GitHub Repository for the Enahcaned ALS Captsone BME Project as it was completed
 during the 2024-2025 UVA Academic Year. This Capstone project ended production in May 2025.
 
@@ -160,5 +154,4 @@
 
 
 Everything here is, of course, a suggestion and whatever I hope that there is something in here that is benefical to your
-capstone group. Good Luck!
->>>>>>> 0f6c3d06
+capstone group. Good Luck!